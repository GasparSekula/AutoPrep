import numpy as np
import pandas as pd
from scipy import stats
from sklearn.ensemble import IsolationForest
from statsmodels.regression.linear_model import OLS

from ..utils.abstract import Numerical, RequiredStep
<<<<<<< HEAD
from ..utils.config import config
=======
>>>>>>> bc1c08d7
from ..utils.logging_config import setup_logger

logger = setup_logger(__name__)


class OutlierDetector(RequiredStep, Numerical):
    """
    Performs Numerical data outlier detection
    """

    PARAMS_GRID = {
        "method": ["zscore", "iqr", "isolation_forest", "cooks_distance"],
    }

    def __init__(self, method: str = "zscore"):
        """
        Args:
            method: The method to use for outlier detection
        """
        self.available_methods = {
            "zscore": self._zscore_outliers,
            "iqr": self._iqr_outliers,
            "isolation_forest": self._isolation_forest_outliers,
            "cooks_distance": self._cooks_distance_outliers,
        }
        if method not in self.available_methods:
            raise ValueError(
                f"Method {method} not supported. Supported methods are "
                f"{self.available_methods.keys()}"
            )
        self.method = method

    def fit(self, X: pd.DataFrame, y: pd.Series = None) -> "OutlierDetector":
        """Identify feature types in the dataset.

        Args:
            X (pd.DataFrame): Input features.
            y: Ignored. Exists for scikit-learn compatibility.

        Returns:
            OutlierDetector: Fitted transformer.
        Raises:
            ValueError if non numerical column included in X.
        """

        logger.start_operation(f"Numerical data fit ({X.shape[1]} columns).")
        try:
            numerical_columns = X.select_dtypes(include=[np.number]).columns
            if len(numerical_columns) == 0:
                raise ValueError("Non numerical columns found in input data.")
        except Exception as e:
            logger.error(f"Error in Outlier Detection fit: {e}")
            raise e
        finally:
            logger.end_operation()

        return self

    def transform(self, X: pd.DataFrame, y: pd.Series = None) -> pd.DataFrame:
        """
        Applies cleaning and transformation operations to the input data.

        Args:
            X (pd.DataFrame): The input DataFrame to be cleaned and transformed.

        Returns:
            pd.DataFrame: The cleaned and transformed DataFrame.
        """
        logger.start_operation("Transforming data.")
        try:
            X = X.copy()

            logger.start_operation(f"Numerical data transform (shape - {X.shape}).")
            outliers = self.available_methods[self.method](X)
            logger.debug(f"Found {len(outliers)} outliers.")
            X = X.drop(outliers[0])
            logger.end_operation()
        except Exception as e:
            logger.error(f"Error in Outlier Detection: {e}")
            raise e
        finally:
            logger.end_operation()
        return X

    def _zscore_outliers(self, X: pd.DataFrame, y: pd.Series = None) -> tuple:
        """
        Detect outliers using Z-score method
        Args:
            X: Input data
        Returns:
            Tuple of arrays containing row and column indices of outliers
        """
        logger.start_operation("Detecting outliers using Z-score.")
        try:
            threshold = config.outlier_detector_settings["zscore_threshold"]
            z_scores = np.abs(stats.zscore(X, axis=0))
        except Exception as e:
            logger.error(f"Error in Z-score outlier detection: {e}")
            raise e
        finally:
            logger.end_operation()
        return np.where(z_scores > threshold)

    def _iqr_outliers(self, X: pd.DataFrame, y: pd.Series = None) -> tuple:
        """
        Detect outliers using IQR method
        Args:
            X: Input data
        Returns:
            Tuple of arrays containing row and column indices of outliers
        """
        logger.start_operation("Detecting outliers using IQR.")
        try:
            Q1 = np.percentile(X, 25, axis=0)
            Q3 = np.percentile(X, 75, axis=0)
            IQR = Q3 - Q1
        except Exception as e:
            logger.error(f"Error in IQR outlier detection: {e}")
            raise e
        finally:
            logger.end_operation()
        return np.where((X < (Q1 - 1.5 * IQR)) | (X > (Q3 + 1.5 * IQR)))

    def _isolation_forest_outliers(self, X: pd.DataFrame, y: pd.Series = None) -> tuple:
        """
        Detect outliers using Isolation Forest method
        Args:
            X: Input data
        Returns:
            Tuple of arrays containing row and column indices of outliers
        """
        logger.start_operation("Detecting outliers using Isolation Forest.")
        try:
            n_estimators = config.outlier_detector_settings["isol_forest_n_estimators"]
            clf = IsolationForest(n_estimators=n_estimators)
            clf.fit(X)
            outliers = np.where(clf.predict(X) == -1)
            logger.debug(f"Found {len(outliers)} outliers.")
        except Exception as e:
            logger.error(f"Error in Isolation Forest outlier detection: {e}")
            raise e
        finally:
            logger.end_operation()
        return outliers

    def _cooks_distance_outliers(self, X: pd.DataFrame, y: pd.Series) -> tuple:
        """
        Detect outliers using Cook's Distance method
        Args:
            X: Input data
            y: Target data
        Returns:
            Tuple of arrays containing row and column indices of outliers
        """
        logger.start_operation("Detecting outliers using Cook's Distance.")
        try:
            model = OLS(y, X).fit()
            infl = model.get_influence()
            cooks_distance, _ = infl.cooks_distance
            threshold = config.outlier_detector_settings["cooks_distance_threshold"]
        except Exception as e:
            logger.error(f"Error in Cook's Distance outlier detection: {e}")
            raise e
        finally:
            logger.end_operation()
        return np.where(cooks_distance > threshold)

    def to_tex(self) -> dict:
        return {
            "desc": "Detects outliers in numerical data using specified method.",
<<<<<<< HEAD
            "params": {"method": self.method},
=======
            "params": {
                "method": self.method,
                "kwargs": self.kwargs,
            },
>>>>>>> bc1c08d7
        }<|MERGE_RESOLUTION|>--- conflicted
+++ resolved
@@ -5,10 +5,7 @@
 from statsmodels.regression.linear_model import OLS
 
 from ..utils.abstract import Numerical, RequiredStep
-<<<<<<< HEAD
 from ..utils.config import config
-=======
->>>>>>> bc1c08d7
 from ..utils.logging_config import setup_logger
 
 logger = setup_logger(__name__)
@@ -179,12 +176,5 @@
     def to_tex(self) -> dict:
         return {
             "desc": "Detects outliers in numerical data using specified method.",
-<<<<<<< HEAD
             "params": {"method": self.method},
-=======
-            "params": {
-                "method": self.method,
-                "kwargs": self.kwargs,
-            },
->>>>>>> bc1c08d7
         }